[tool.poetry]
name = "bot"
version = "1.0.0"
description = "The community bot for the Python Discord community."
authors = ["Python Discord <info@pythondiscord.com>"]
license = "MIT"

[tool.poetry.dependencies]
python = "3.10.*"

# See https://bot-core.pythondiscord.com/ for docs.
pydis_core = { version = "9.5.1", extras = ["async-rediscache"] }

aiohttp = "3.8.4"
arrow = "1.2.3"
beautifulsoup4 = "4.11.2"
colorama = { version = "0.4.6", markers = "sys_platform == 'win32'" }
coloredlogs = "15.0.1"
deepdiff = "6.2.3"
emoji = "2.2.0"
feedparser = "6.0.10"
<<<<<<< HEAD
lxml = "4.9.1"

# Must be kept on this version unless doc command output is fixed
# See https://github.com/python-discord/bot/pull/2156
markdownify = "0.6.1"
more_itertools = "9.0.0"
pydantic = "1.10.2"
=======
lxml = "4.9.2"
markdownify = "0.11.6"
more-itertools = "9.1.0"
>>>>>>> a7002536
python-dateutil = "2.8.2"
python-frontmatter = "1.0.0"
pyyaml = "6.0"
rapidfuzz = "2.13.7"
regex = "2022.10.31"
sentry-sdk = "1.16.0"
tldextract = "3.4.0"
<<<<<<< HEAD
=======
pydantic = { version = "1.10.6", extras = ["dotenv"]}
>>>>>>> a7002536

[tool.poetry.dev-dependencies]
coverage = "7.2.1"
flake8 = "6.0.0"
flake8-annotations = "3.0.0"
flake8-bugbear = "23.2.13"
flake8-docstrings = "1.7.0"
flake8-string-format = "0.3.0"
flake8-tidy-imports = "4.8.0"
flake8-todo = "0.7"
flake8-isort = "6.0.0"
pep8-naming = "0.13.3"
pre-commit = "3.1.1"
pip-licenses = "4.1.0"
pytest = "7.2.2"
pytest-cov = "4.0.0"
pytest-subtests = "0.10.0"
pytest-xdist = "3.2.0"
taskipy = "1.10.3"
httpx = "0.23.3"


[build-system]
requires = ["poetry-core>=1.0.0"]
build-backend = "poetry.core.masonry.api"

[tool.taskipy.tasks]
start = "python -m bot"
configure = "python -m botstrap"
lint = "pre-commit run --all-files"
precommit = "pre-commit install"
build = "docker build -t ghcr.io/python-discord/bot:latest -f Dockerfile ."
push = "docker push ghcr.io/python-discord/bot:latest"
test-nocov = "pytest -n auto"
test = "pytest -n auto --cov-report= --cov --ff"
retest = "pytest -n auto --cov-report= --cov --lf"
html = "coverage html"
report = "coverage report"
isort = "isort ."

[tool.coverage.run]
branch = true
source_pkgs = ["bot"]
source = ["tests"]

[tool.isort]
multi_line_output = 6
order_by_type = false
case_sensitive = true
combine_as_imports = true
line_length = 120
atomic = true

[tool.pytest.ini_options]
# We don't use nose style tests so disable them in pytest.
# This stops pytest from running functions named `setup` in test files.
# See https://github.com/python-discord/bot/pull/2229#issuecomment-1204436420
addopts = "-p no:nose"<|MERGE_RESOLUTION|>--- conflicted
+++ resolved
@@ -19,19 +19,9 @@
 deepdiff = "6.2.3"
 emoji = "2.2.0"
 feedparser = "6.0.10"
-<<<<<<< HEAD
-lxml = "4.9.1"
-
-# Must be kept on this version unless doc command output is fixed
-# See https://github.com/python-discord/bot/pull/2156
-markdownify = "0.6.1"
-more_itertools = "9.0.0"
-pydantic = "1.10.2"
-=======
 lxml = "4.9.2"
 markdownify = "0.11.6"
 more-itertools = "9.1.0"
->>>>>>> a7002536
 python-dateutil = "2.8.2"
 python-frontmatter = "1.0.0"
 pyyaml = "6.0"
@@ -39,10 +29,7 @@
 regex = "2022.10.31"
 sentry-sdk = "1.16.0"
 tldextract = "3.4.0"
-<<<<<<< HEAD
-=======
 pydantic = { version = "1.10.6", extras = ["dotenv"]}
->>>>>>> a7002536
 
 [tool.poetry.dev-dependencies]
 coverage = "7.2.1"
