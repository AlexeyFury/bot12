import textwrap
import typing as t

import discord
from discord.ext import commands
from discord.ext.commands import Context
from discord.utils import escape_markdown

from bot import constants
from bot.bot import Bot
<<<<<<< HEAD
from bot.converters import Expiry, Infraction, Snowflake, UserMention, allowed_strings, proxy_user
from bot.exts.moderation.infraction import _utils
=======
from bot.converters import Expiry, Infraction, MemberOrUser, Snowflake, UnambiguousUser, allowed_strings
from bot.errors import InvalidInfraction
>>>>>>> 14edd58f
from bot.exts.moderation.infraction.infractions import Infractions
from bot.exts.moderation.modlog import ModLog
from bot.log import get_logger
from bot.pagination import LinePaginator
from bot.utils import messages, time
from bot.utils.channel import is_mod_channel
from bot.utils.members import get_or_fetch_member

log = get_logger(__name__)


class ModManagement(commands.Cog):
    """Management of infractions."""

    category = "Moderation"

    def __init__(self, bot: Bot):
        self.bot = bot

    @property
    def mod_log(self) -> ModLog:
        """Get currently loaded ModLog cog instance."""
        return self.bot.get_cog("ModLog")

    @property
    def infractions_cog(self) -> Infractions:
        """Get currently loaded Infractions cog instance."""
        return self.bot.get_cog("Infractions")

    @commands.group(name='infraction', aliases=('infr', 'infractions', 'inf', 'i'), invoke_without_command=True)
<<<<<<< HEAD
    async def infraction_group(self, ctx: Context) -> None:
        """Infraction management commands."""
        await ctx.send_help(ctx.command)
=======
    async def infraction_group(self, ctx: Context, infraction: Infraction = None) -> None:
        """
        Infraction manipulation commands.

        If `infraction` is passed then this command fetches that infraction. The `Infraction` converter
        supports 'l', 'last' and 'recent' to get the most recent infraction made by `ctx.author`.
        """
        if infraction is None:
            await ctx.send_help(ctx.command)
            return

        embed = discord.Embed(
            title=f"Infraction #{infraction['id']}",
            colour=discord.Colour.orange()
        )
        await self.send_infraction_list(ctx, embed, [infraction])
>>>>>>> 14edd58f

    @infraction_group.command(name="resend", aliases=("send", "rs", "dm"))
    async def infraction_resend(self, ctx: Context, infraction: Infraction) -> None:
        """Resend a DM to a user about a given infraction of theirs."""
        if infraction["hidden"]:
            await ctx.send(f"{constants.Emojis.failmail} You may not resend hidden infractions.")
            return

        id_ = infraction["id"]
        reason = infraction["reason"] or "No reason provided."
        reason += "\n\n**This is a re-sent message for a previously applied infraction which may have been edited.**"

        if await _utils.notify_infraction(infraction, reason=reason):
            await ctx.send(f":incoming_envelope: Resent DM for infraction `{id_}`.")
        else:
            await ctx.send(f"{constants.Emojis.failmail} Failed to resend DM for infraction `{id_}`.")

    # region: Edit infraction commands

    @infraction_group.command(name="append", aliases=("amend", "add", "a"))
    async def infraction_append(
        self,
        ctx: Context,
        infraction: Infraction,
        duration: t.Union[Expiry, allowed_strings("p", "permanent"), None],   # noqa: F821
        *,
        reason: str = None
    ) -> None:
        """
        Append text and/or edit the duration of an infraction.

        Durations are relative to the time of updating and should be appended with a unit of time.
        Units (∗case-sensitive):
        \u2003`y` - years
        \u2003`m` - months∗
        \u2003`w` - weeks
        \u2003`d` - days
        \u2003`h` - hours
        \u2003`M` - minutes∗
        \u2003`s` - seconds

        Use "l", "last", or "recent" as the infraction ID to specify that the most recent infraction
        authored by the command invoker should be edited.

        Use "p" or "permanent" to mark the infraction as permanent. Alternatively, an ISO 8601
        timestamp can be provided for the duration.

        If a previous infraction reason does not end with an ending punctuation mark, this automatically
        adds a period before the amended reason.
        """
        old_reason = infraction["reason"]

        if old_reason is not None and reason is not None:
            add_period = not old_reason.endswith((".", "!", "?"))
            reason = old_reason + (". " if add_period else " ") + reason

        await self.infraction_edit(ctx, infraction, duration, reason=reason)

    @infraction_group.command(name='edit', aliases=('e',))
    async def infraction_edit(
        self,
        ctx: Context,
        infraction: Infraction,
        duration: t.Union[Expiry, allowed_strings("p", "permanent"), None],   # noqa: F821
        *,
        reason: str = None
    ) -> None:
        """
        Edit the duration and/or the reason of an infraction.

        Durations are relative to the time of updating and should be appended with a unit of time.
        Units (∗case-sensitive):
        \u2003`y` - years
        \u2003`m` - months∗
        \u2003`w` - weeks
        \u2003`d` - days
        \u2003`h` - hours
        \u2003`M` - minutes∗
        \u2003`s` - seconds

        Use "l", "last", or "recent" as the infraction ID to specify that the most recent infraction
        authored by the command invoker should be edited.

        Use "p" or "permanent" to mark the infraction as permanent. Alternatively, an ISO 8601
        timestamp can be provided for the duration.
        """
        if duration is None and reason is None:
            # Unlike UserInputError, the error handler will show a specified message for BadArgument
            raise commands.BadArgument("Neither a new expiry nor a new reason was specified.")

        infraction_id = infraction["id"]

        request_data = {}
        confirm_messages = []
        log_text = ""

        if duration is not None and not infraction['active']:
            if (infr_type := infraction['type']) in ('note', 'warning'):
                await ctx.send(f":x: Cannot edit the expiration of a {infr_type}.")
            else:
                await ctx.send(":x: Cannot edit the expiration of an expired infraction.")
            return
        elif isinstance(duration, str):
            request_data['expires_at'] = None
            confirm_messages.append("marked as permanent")
        elif duration is not None:
            request_data['expires_at'] = duration.isoformat()
            expiry = time.format_with_duration(duration)
            confirm_messages.append(f"set to expire on {expiry}")
        else:
            confirm_messages.append("expiry unchanged")

        if reason:
            request_data['reason'] = reason
            confirm_messages.append("set a new reason")
            log_text += f"""
                Previous reason: {infraction['reason']}
                New reason: {reason}
            """.rstrip()
        else:
            confirm_messages.append("reason unchanged")

        # Update the infraction
        new_infraction = await self.bot.api_client.patch(
            f'bot/infractions/{infraction_id}',
            json=request_data,
        )

        # Re-schedule infraction if the expiration has been updated
        if 'expires_at' in request_data:
            # A scheduled task should only exist if the old infraction wasn't permanent
            if infraction['expires_at']:
                self.infractions_cog.scheduler.cancel(infraction_id)

            # If the infraction was not marked as permanent, schedule a new expiration task
            if request_data['expires_at']:
                self.infractions_cog.schedule_expiration(new_infraction)

            log_text += f"""
                Previous expiry: {time.until_expiration(infraction['expires_at'])}
                New expiry: {time.until_expiration(new_infraction['expires_at'])}
            """.rstrip()

        changes = ' & '.join(confirm_messages)
        await ctx.send(f":ok_hand: Updated infraction #{infraction_id}: {changes}")

        # Get information about the infraction's user
        user_id = new_infraction['user']
        user = await get_or_fetch_member(ctx.guild, user_id)

        if user:
            user_text = messages.format_user(user)
            thumbnail = user.display_avatar.url
        else:
            user_text = f"<@{user_id}>"
            thumbnail = None

        await self.mod_log.send_log_message(
            icon_url=constants.Icons.pencil,
            colour=discord.Colour.og_blurple(),
            title="Infraction edited",
            thumbnail=thumbnail,
            text=textwrap.dedent(f"""
                Member: {user_text}
                Actor: <@{new_infraction['actor']}>
                Edited by: {ctx.message.author.mention}{log_text}
            """),
            footer=f"ID: {infraction_id}"
        )

    # endregion
    # region: Search infractions

    @infraction_group.group(name="search", aliases=('s',), invoke_without_command=True)
    async def infraction_search_group(self, ctx: Context, query: t.Union[UnambiguousUser, Snowflake, str]) -> None:
        """Searches for infractions in the database."""
        if isinstance(query, int):
            await self.search_user(ctx, discord.Object(query))
        elif isinstance(query, str):
            await self.search_reason(ctx, query)
        else:
            await self.search_user(ctx, query)

    @infraction_search_group.command(name="user", aliases=("member", "userid"))
    async def search_user(self, ctx: Context, user: t.Union[MemberOrUser, discord.Object]) -> None:
        """Search for infractions by member."""
        infraction_list = await self.bot.api_client.get(
            'bot/infractions/expanded',
            params={'user__id': str(user.id)}
        )

        if isinstance(user, (discord.Member, discord.User)):
            user_str = escape_markdown(str(user))
        else:
            if infraction_list:
                user = infraction_list[0]["user"]
                user_str = escape_markdown(user["name"]) + f"#{user['discriminator']:04}"
            else:
                user_str = str(user.id)

        formatted_infraction_count = self.format_infraction_count(len(infraction_list))
        embed = discord.Embed(
            title=f"Infractions for {user_str} ({formatted_infraction_count} total)",
            colour=discord.Colour.orange()
        )
        await self.send_infraction_list(ctx, embed, infraction_list)

    @infraction_search_group.command(name="reason", aliases=("match", "regex", "re"))
    async def search_reason(self, ctx: Context, reason: str) -> None:
        """Search for infractions by their reason. Use Re2 for matching."""
        infraction_list = await self.bot.api_client.get(
            'bot/infractions/expanded',
            params={'search': reason}
        )

        formatted_infraction_count = self.format_infraction_count(len(infraction_list))
        embed = discord.Embed(
            title=f"Infractions matching `{reason}` ({formatted_infraction_count} total)",
            colour=discord.Colour.orange()
        )
        await self.send_infraction_list(ctx, embed, infraction_list)

    # endregion
    # region: Search for infractions by given actor

    @infraction_group.command(name="by", aliases=("b",))
    async def search_by_actor(
        self,
        ctx: Context,
        actor: t.Union[t.Literal["m", "me"], UnambiguousUser],
        oldest_first: bool = False
    ) -> None:
        """
        Search for infractions made by `actor`.

        Use "m" or "me" as the `actor` to get infractions by author.

        Use "1" for `oldest_first` to send oldest infractions first.
        """
        if isinstance(actor, str):
            actor = ctx.author

        if oldest_first:
            ordering = 'inserted_at'  # oldest infractions first
        else:
            ordering = '-inserted_at'  # newest infractions first

        infraction_list = await self.bot.api_client.get(
            'bot/infractions/expanded',
            params={
                'actor__id': str(actor.id),
                'ordering': ordering
            }
        )

        formatted_infraction_count = self.format_infraction_count(len(infraction_list))
        embed = discord.Embed(
            title=f"Infractions by {actor} ({formatted_infraction_count} total)",
            colour=discord.Colour.orange()
        )

        await self.send_infraction_list(ctx, embed, infraction_list)

    # endregion
    # region: Utility functions

    @staticmethod
    def format_infraction_count(infraction_count: int) -> str:
        """
        Returns a string-formatted infraction count.

        API limits returned infractions to a maximum of 100, so if `infraction_count`
        is 100 then we return `"100+"`. Otherwise, return `str(infraction_count)`.
        """
        if infraction_count == 100:
            return "100+"
        return str(infraction_count)

    async def send_infraction_list(
        self,
        ctx: Context,
        embed: discord.Embed,
        infractions: t.Iterable[t.Dict[str, t.Any]]
    ) -> None:
        """Send a paginated embed of infractions for the specified user."""
        if not infractions:
            await ctx.send(":warning: No infractions could be found for that query.")
            return

        lines = tuple(
            self.infraction_to_string(infraction)
            for infraction in infractions
        )

        await LinePaginator.paginate(
            lines,
            ctx=ctx,
            embed=embed,
            empty=True,
            max_lines=3,
            max_size=1000
        )

    def infraction_to_string(self, infraction: t.Dict[str, t.Any]) -> str:
        """Convert the infraction object to a string representation."""
        active = infraction["active"]
        user = infraction["user"]
        expires_at = infraction["expires_at"]
        inserted_at = infraction["inserted_at"]
        created = time.discord_timestamp(inserted_at)
        dm_sent = infraction["dm_sent"]

        # Format the user string.
        if user_obj := self.bot.get_user(user["id"]):
            # The user is in the cache.
            user_str = messages.format_user(user_obj)
        else:
            # Use the user data retrieved from the DB.
            name = escape_markdown(user['name'])
            user_str = f"<@{user['id']}> ({name}#{user['discriminator']:04})"

        if active:
            remaining = time.until_expiration(expires_at)
        else:
            remaining = "Inactive"

        if expires_at is None:
            duration = "*Permanent*"
        else:
            duration = time.humanize_delta(inserted_at, expires_at)

        # Format `dm_sent`
        if dm_sent is None:
            dm_sent_text = "N/A"
        else:
            dm_sent_text = "Yes" if dm_sent else "No"

        lines = textwrap.dedent(f"""
            {"**===============**" if active else "==============="}
            Status: {"__**Active**__" if active else "Inactive"}
            User: {user_str}
            Type: **{infraction["type"]}**
            DM Sent: {dm_sent_text}
            Shadow: {infraction["hidden"]}
            Created: {created}
            Expires: {remaining}
            Duration: {duration}
            Actor: <@{infraction["actor"]["id"]}>
            ID: `{infraction["id"]}`
            Reason: {infraction["reason"] or "*None*"}
            {"**===============**" if active else "==============="}
        """)

        return lines.strip()

    # endregion

    # This cannot be static (must have a __func__ attribute).
    async def cog_check(self, ctx: Context) -> bool:
        """Only allow moderators inside moderator channels to invoke the commands in this cog."""
        checks = [
            await commands.has_any_role(*constants.MODERATION_ROLES).predicate(ctx),
            is_mod_channel(ctx.channel)
        ]
        return all(checks)

    # This cannot be static (must have a __func__ attribute).
    async def cog_command_error(self, ctx: Context, error: commands.CommandError) -> None:
        """Handles errors for commands within this cog."""
        if isinstance(error, commands.BadUnionArgument):
            if discord.User in error.converters:
                await ctx.send(str(error.errors[0]))
                error.handled = True

        elif isinstance(error, InvalidInfraction):
            if error.infraction_arg.isdigit():
                await ctx.send(f":x: Could not find an infraction with id `{error.infraction_arg}`.")
            else:
                await ctx.send(f":x: `{error.infraction_arg}` is not a valid integer infraction id.")
            error.handled = True


def setup(bot: Bot) -> None:
    """Load the ModManagement cog."""
    bot.add_cog(ModManagement(bot))<|MERGE_RESOLUTION|>--- conflicted
+++ resolved
@@ -8,13 +8,9 @@
 
 from bot import constants
 from bot.bot import Bot
-<<<<<<< HEAD
-from bot.converters import Expiry, Infraction, Snowflake, UserMention, allowed_strings, proxy_user
-from bot.exts.moderation.infraction import _utils
-=======
 from bot.converters import Expiry, Infraction, MemberOrUser, Snowflake, UnambiguousUser, allowed_strings
 from bot.errors import InvalidInfraction
->>>>>>> 14edd58f
+from bot.exts.moderation.infraction import _utils
 from bot.exts.moderation.infraction.infractions import Infractions
 from bot.exts.moderation.modlog import ModLog
 from bot.log import get_logger
@@ -45,14 +41,9 @@
         return self.bot.get_cog("Infractions")
 
     @commands.group(name='infraction', aliases=('infr', 'infractions', 'inf', 'i'), invoke_without_command=True)
-<<<<<<< HEAD
-    async def infraction_group(self, ctx: Context) -> None:
-        """Infraction management commands."""
-        await ctx.send_help(ctx.command)
-=======
     async def infraction_group(self, ctx: Context, infraction: Infraction = None) -> None:
         """
-        Infraction manipulation commands.
+        Infraction management commands.
 
         If `infraction` is passed then this command fetches that infraction. The `Infraction` converter
         supports 'l', 'last' and 'recent' to get the most recent infraction made by `ctx.author`.
@@ -66,7 +57,6 @@
             colour=discord.Colour.orange()
         )
         await self.send_infraction_list(ctx, embed, [infraction])
->>>>>>> 14edd58f
 
     @infraction_group.command(name="resend", aliases=("send", "rs", "dm"))
     async def infraction_resend(self, ctx: Context, infraction: Infraction) -> None:
@@ -75,11 +65,16 @@
             await ctx.send(f"{constants.Emojis.failmail} You may not resend hidden infractions.")
             return
 
+        member = await get_or_fetch_member(ctx.guild, infraction["user"])
+        if not member:
+            await ctx.send(f"{constants.Emojis.failmail} Cannot find member `{infraction['user']}`.")
+            return
+
         id_ = infraction["id"]
         reason = infraction["reason"] or "No reason provided."
         reason += "\n\n**This is a re-sent message for a previously applied infraction which may have been edited.**"
 
-        if await _utils.notify_infraction(infraction, reason=reason):
+        if await _utils.notify_infraction(infraction, member, reason):
             await ctx.send(f":incoming_envelope: Resent DM for infraction `{id_}`.")
         else:
             await ctx.send(f"{constants.Emojis.failmail} Failed to resend DM for infraction `{id_}`.")
