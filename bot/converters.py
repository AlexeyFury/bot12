--- conflicted
+++ resolved
@@ -1,10 +1,5 @@
 import logging
-<<<<<<< HEAD
-import random
-import socket
 from datetime import datetime
-=======
->>>>>>> 65e141fe
 from ssl import CertificateError
 
 import dateparser
